<<<<<<< HEAD
=======
use std::{net::SocketAddr, path::PathBuf};

>>>>>>> 87fb2bfd
use anyhow::{anyhow, bail, Result};
use clap::Parser;
use futures::{channel::mpsc, future, StreamExt, TryStreamExt};
use log::{error, info};
use pipeline::Pipeline;
use quinn::{IdleTimeout, RecvStream, SendStream, VarInt};
use selium::protocol::{Frame, PublisherPayload, SubscriberPayload};
use std::{net::SocketAddr, path::PathBuf, sync::Arc};
use tokio_serde::formats::SymmetricalBincode;
use tokio_serde::SymmetricallyFramed;
use tokio_util::codec::{FramedRead, FramedWrite, LengthDelimitedCodec};

mod graph;
mod pipeline;
mod quic;

pub type WriteStream = SymmetricallyFramed<
    FramedWrite<SendStream, LengthDelimitedCodec>,
    Frame,
    SymmetricalBincode<Frame>,
>;
pub type ReadStream = SymmetricallyFramed<
    FramedRead<RecvStream, LengthDelimitedCodec>,
    Frame,
    SymmetricalBincode<Frame>,
>;

#[derive(Parser, Debug)]
#[command(version, about)]
struct Args {
    /// Address to bind this server to
    #[clap(short = 'a', long = "bind-addr")]
    bind_addr: SocketAddr,
    /// TLS private key
    #[clap(short = 'k', long = "key", requires = "cert")]
    key: Option<PathBuf>,
    /// TLS certificate
    #[clap(short = 'c', long = "cert", requires = "key")]
    cert: Option<PathBuf>,
    /// Autogenerate server cert (NOTE: This should only be used for testing!)
    #[clap(long = "self-signed", conflicts_with = "cert")]
    self_signed: bool,
    /// Enable stateless retries
    #[clap(long = "stateless-retry")]
    stateless_retry: bool,
    /// File to log TLS keys to for debugging
    #[clap(long = "keylog")]
    keylog: bool,
    /// Maximum time a client can idle waiting for data - defaults to infinity
    #[clap(long = "max-idle-timeout", default_value_t = 15, value_parser = clap::value_parser!(u32).range(5..30))]
    max_idle_timeout: u32,
}

#[tokio::main]
async fn main() -> Result<()> {
    env_logger::init();

    let args = Args::parse();

    let pipeline = Pipeline::new();

    let (certs, key) = if let (Some(cert_path), Some(key_path)) = (args.cert, args.key) {
        quic::read_certs(cert_path, key_path)?
    } else if args.self_signed {
        quic::generate_self_signed_cert()?
    } else {
        // Clap ensures that either --cert + --key or --self-signed are present
        unreachable!();
    };
    let mut opts = quic::ConfigOptions::default();
    opts.keylog = args.keylog;
    opts.stateless_retry = args.stateless_retry;
    opts.max_idle_timeout = IdleTimeout::from(VarInt::from_u32(args.max_idle_timeout));
    let config = quic::server_config(certs, key, opts)?;
    let endpoint = quinn::Endpoint::server(config, args.bind_addr)?;

    while let Some(conn) = endpoint.accept().await {
        info!("connection incoming");
        let pipe_clone = pipeline.clone();
        tokio::spawn(async move {
            if let Err(e) = handle_connection(pipe_clone.clone(), conn).await {
                error!("connection failed: {reason}", reason = e.to_string());
            }
        });
    }

    Ok(())
}

async fn handle_connection(pipeline: Pipeline, conn: quinn::Connecting) -> Result<()> {
    let connection = conn.await?;
    info!(
        "Connection {} - {}",
        connection.remote_address(),
        connection
            .handshake_data()
            .unwrap()
            .downcast::<quinn::crypto::rustls::HandshakeData>()
            .unwrap()
            .protocol
            .map_or_else(
                || "<none>".into(),
                |x| String::from_utf8_lossy(&x).into_owned()
            )
    );

    loop {
        let stream = connection.accept_bi().await;
        let (tx, rx) = match stream {
            Err(quinn::ConnectionError::ApplicationClosed { .. }) => {
                info!("Connection closed");
                return Ok(());
            }
            Err(e) => {
                bail!(e);
            }
            Ok((tx, rx)) => {
                let tx = FramedWrite::new(tx, LengthDelimitedCodec::new());
                let rx = FramedRead::new(rx, LengthDelimitedCodec::new());
                (
                    SymmetricallyFramed::new(tx, SymmetricalBincode::default()),
                    SymmetricallyFramed::new(rx, SymmetricalBincode::default()),
                )
            }
        };

        let pipe_clone = pipeline.clone();
        let addr = connection.remote_address();
        tokio::spawn(async move {
            if let Err(e) = handle_request(pipe_clone, addr, tx, rx).await {
                error!("Request failed: {reason}", reason = e.to_string());
            }
        });
    }
}

async fn handle_request(
    pipeline: Pipeline,
    addr: SocketAddr,
    tx: WriteStream,
    mut rx: ReadStream,
) -> Result<()> {
    // Receive header
    if let Some(result) = rx.next().await {
        match result? {
            Frame::RegisterPublisher(payload) => {
                handle_publisher(payload, pipeline.clone(), addr, rx).await?
            }
            Frame::RegisterSubscriber(payload) => {
                handle_subscriber(payload, pipeline, addr, tx).await?
            }
            _ => return Err(anyhow!("Non header frame received out of context")),
        }
    } else {
        info!("Socket closed");
    }

    Ok(())
}

async fn handle_publisher(
    header: PublisherPayload,
    pipeline: Pipeline,
    addr: SocketAddr,
    rx: ReadStream,
) -> Result<()> {
    pipeline.add_publisher(addr, header);

<<<<<<< HEAD
    rx.map_err(anyhow::Error::from)
        .try_for_each(|frame| async {
            match frame {
                Frame::Message(msg) => {
                    pipeline.traverse(addr, msg)?;
                    Ok(())
                }
                _ => Err(anyhow!("Non Message frame received out of context")),
            }
        })
        .await?;
=======
    rx.try_for_each(move |frame| match frame {
        Frame::Message(msg) => {
            tokio::spawn(pipeline.traverse(addr, msg));
            future::ok(())
        }
        _ => future::err(anyhow!("Non Message frame received out of context")),
    })
    .await?;
>>>>>>> 87fb2bfd
    Ok(())
}

async fn handle_subscriber(
    header: SubscriberPayload,
    pipeline: Pipeline,
    addr: SocketAddr,
    tx: WriteStream,
) -> Result<()> {
    let (tx_chan, rx_chan) = mpsc::unbounded();
    pipeline.add_subscriber(addr, header, tx_chan);

    rx_chan
        .map(|msg| Ok(Frame::Message(msg)))
        .forward(tx)
        .await?;

    Ok(())
}<|MERGE_RESOLUTION|>--- conflicted
+++ resolved
@@ -1,8 +1,3 @@
-<<<<<<< HEAD
-=======
-use std::{net::SocketAddr, path::PathBuf};
-
->>>>>>> 87fb2bfd
 use anyhow::{anyhow, bail, Result};
 use clap::Parser;
 use futures::{channel::mpsc, future, StreamExt, TryStreamExt};
@@ -171,20 +166,7 @@
 ) -> Result<()> {
     pipeline.add_publisher(addr, header);
 
-<<<<<<< HEAD
-    rx.map_err(anyhow::Error::from)
-        .try_for_each(|frame| async {
-            match frame {
-                Frame::Message(msg) => {
-                    pipeline.traverse(addr, msg)?;
-                    Ok(())
-                }
-                _ => Err(anyhow!("Non Message frame received out of context")),
-            }
-        })
-        .await?;
-=======
-    rx.try_for_each(move |frame| match frame {
+    rx.map_err(anyhow::Error::from).try_for_each(move |frame| match frame {
         Frame::Message(msg) => {
             tokio::spawn(pipeline.traverse(addr, msg));
             future::ok(())
@@ -192,7 +174,7 @@
         _ => future::err(anyhow!("Non Message frame received out of context")),
     })
     .await?;
->>>>>>> 87fb2bfd
+
     Ok(())
 }
 
