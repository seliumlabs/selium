--- conflicted
+++ resolved
@@ -27,13 +27,8 @@
 rustls = "0.21"
 rustls-pemfile = "1.0"
 selium-protocol = { version = "0.1", path = "../protocol" }
-<<<<<<< HEAD
 selium-std = { version = "0.1", path = "../standard" }
-tokio = { version = "1.33", features = ["full"] }
-=======
-selium-std = { version = "0.1", optional = true, path = "../standard" }
 tokio = { version = "1.34", features = ["full"] }
->>>>>>> 4843c839
 
 [dev-dependencies]
 rand = "0.8"
