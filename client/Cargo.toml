[package]
name = "selium"
version = "0.1.0"
edition = "2021"

[dependencies]
<<<<<<< HEAD
anyhow = "1.0.71"
async-trait = "0.1.71"
bincode = "1.3.3"
bytes = "1.4.0"
chrono = "0.4.26"
futures = "0.3.28"
quinn = "0.10.1"
rustls = "0.21.5"
rustls-pemfile = "1.0.3"
serde = { version = "1.0.171", features = ["derive"] }
tokio = { version = "1.29.1", features = ["full"] }
tokio-serde = { version = "0.8.0", features = ["bincode"] }
tokio-util = { version = "0.7.8", features = ["codec"] }
=======
anyhow = "1.0"
async-trait = "0.1"
bincode = "1.3"
bytes = "1.4"
chrono = { version = "0.4", default-features = false, features = ["clock"] }
futures = "0.3"
quinn = "0.10"
rustls = "0.21"
rustls-pemfile = "1.0"
serde = { version = "1.0", features = ["derive"] }
tokio = { version = "1.29", features = ["full"] }
tokio-util = { version = "0.7", features = ["codec"] }
>>>>>>> 946356f2
<|MERGE_RESOLUTION|>--- conflicted
+++ resolved
@@ -4,12 +4,11 @@
 edition = "2021"
 
 [dependencies]
-<<<<<<< HEAD
 anyhow = "1.0.71"
 async-trait = "0.1.71"
 bincode = "1.3.3"
 bytes = "1.4.0"
-chrono = "0.4.26"
+chrono = { version = "0.4", default-features = false, features = ["clock"] }
 futures = "0.3.28"
 quinn = "0.10.1"
 rustls = "0.21.5"
@@ -17,18 +16,4 @@
 serde = { version = "1.0.171", features = ["derive"] }
 tokio = { version = "1.29.1", features = ["full"] }
 tokio-serde = { version = "0.8.0", features = ["bincode"] }
-tokio-util = { version = "0.7.8", features = ["codec"] }
-=======
-anyhow = "1.0"
-async-trait = "0.1"
-bincode = "1.3"
-bytes = "1.4"
-chrono = { version = "0.4", default-features = false, features = ["clock"] }
-futures = "0.3"
-quinn = "0.10"
-rustls = "0.21"
-rustls-pemfile = "1.0"
-serde = { version = "1.0", features = ["derive"] }
-tokio = { version = "1.29", features = ["full"] }
-tokio-util = { version = "0.7", features = ["codec"] }
->>>>>>> 946356f2
+tokio-util = { version = "0.7.8", features = ["codec"] }