--- conflicted
+++ resolved
@@ -262,24 +262,8 @@
     /// This method will block the current task until the stream has been exhausted.
     pub async fn listen(mut self) -> Result<()> {
         while let Some(Ok(request)) = self.stream.next().await {
-<<<<<<< HEAD
-            if let Frame::Message(req_payload) = request {
-                let _ = self.handle_request(req_payload).await;
-=======
             match request {
-                Frame::Message(req_payload) => {
-                    let decoded = self.decode_message(req_payload.message)?;
-                    let response = (self.handler)(decoded).await.unwrap();
-                    let encoded = self.encode_message(response)?;
-
-                    let res_payload = MessagePayload {
-                        headers: req_payload.headers,
-                        message: encoded,
-                    };
-
-                    let frame = Frame::Message(res_payload);
-                    self.stream.send(frame).await?;
-                }
+                Frame::Message(req) => self.handle_request(req).await?,
                 Frame::Error(bytes) => match String::from_utf8(bytes.to_vec()) {
                     Ok(s) => return Err(SeliumError::OpenStream(s)),
                     Err(_) => return Err(SeliumError::OpenStream("Invalid UTF-8 error".into())),
@@ -289,7 +273,6 @@
                         "Invalid frame returned from server".into(),
                     ))
                 }
->>>>>>> 548122d4
             }
         }
 
